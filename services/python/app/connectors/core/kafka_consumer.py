import asyncio
import json
from confluent_kafka import Consumer, KafkaError
import httpx
from app.utils.logger import logger
from dependency_injector.wiring import inject
from typing import Dict, List
from datetime import datetime, timezone
from app.config.arangodb_constants import CollectionNames
from uuid import uuid4
import time
from app.connectors.api.setup import initialize_individual_account_services_fn, initialize_enterprise_account_services_fn
from app.utils.time_conversion import get_epoch_timestamp_in_ms
<<<<<<< HEAD

=======
>>>>>>> 0a88bac6
# Import required services
from app.connectors.utils.rate_limiter import GoogleAPIRateLimiter
from app.config.configuration_service import ConfigurationService

# Initialize common services
config_service = ConfigurationService(        
    environment= 'dev'
)
rate_limiter = GoogleAPIRateLimiter()

KAFKA_CONFIG = {
    'bootstrap.servers': 'localhost:9092',
    'group.id': 'record_consumer_group',
    'auto.offset.reset': 'earliest',
    'enable.auto.commit': True,  # Disable auto-commit for exactly-once semantics
    'isolation.level': 'read_committed',  # Ensure we only read committed messages
    'enable.partition.eof': False,
}

class KafkaRouteConsumer:
    def __init__(self, arango_service, routes=[], app_container=None):
        self.consumer = None
        self.running = False
        self.arango_service = arango_service
        self.routes = routes
        self.processed_messages: Dict[str, List[int]] = {}
        self.app_container = app_container  # Store the app container reference
        self.route_mapping = {
            'sync-events': {
                'drive.init': ('/drive/{org_id}', 'GET'),
                'drive.start': ('/drive/{org_id}/sync/start', 'POST'),
                'drive.pause': ('/drive/{org_id}/sync/pause', 'POST'),
                'drive.resume': ('/drive/{org_id}/sync/resume', 'POST'),
                'drive.user': ('/drive/sync/user/{user_email}', 'POST'),
                'gmail.init': ('/gmail/{org_id}', 'GET'),
                'gmail.start': ('/gmail/{org_id}/sync/start', 'POST'),
                'gmail.pause': ('/gmail/{org_id}/sync/pause', 'POST'),
                'gmail.resume': ('/gmail/{org_id}/sync/resume', 'POST'),
                'gmail.user': ('/gmail/sync/user/{user_email}', 'POST')
            },
            'entity-events': {
                'orgCreated': self.handle_org_created,
                'orgUpdated': self.handle_org_updated,
                'orgDeleted': self.handle_org_deleted,
                'userAdded': self.handle_user_added,
                'userUpdated': self.handle_user_updated,
                'userDeleted': self.handle_user_deleted,
                'appEnabled': self.handle_app_enabled,
                'appDisabled': self.handle_app_disabled,
            }
        }

    def create_consumer(self):
        """Initialize the Kafka consumer"""
        try:
            self.consumer = Consumer(KAFKA_CONFIG)
            # Add a small delay to allow for topic creation
            time.sleep(2)
            # Subscribe to the two main topics
            self.consumer.subscribe(['sync-events', 'entity-events'])
            logger.info("Successfully subscribed to topics: sync-events, entity-events")
        except Exception as e:
            logger.error(f"Failed to create consumer: {e}")
            raise

    def is_message_processed(self, message_id: str) -> bool:
        """Check if a message has already been processed."""
        topic_partition = '-'.join(message_id.split('-')[:-1])
        offset = int(message_id.split('-')[-1])
        return (topic_partition in self.processed_messages and
                offset in self.processed_messages[topic_partition])

    def mark_message_processed(self, message_id: str):
        """Mark a message as processed."""
        topic_partition = '-'.join(message_id.split('-')[:-1])
        offset = int(message_id.split('-')[-1])
        if topic_partition not in self.processed_messages:
            self.processed_messages[topic_partition] = []
        self.processed_messages[topic_partition].append(offset)

    @inject
    async def process_message(self, message):
        """Process incoming Kafka messages and route them to appropriate handlers"""
        try:
            message_id = f"{message.topic()}-{message.partition()}-{message.offset()}"

            if self.is_message_processed(message_id):
                logger.info(f"Message {message_id} already processed, skipping")
                return True

            topic = message.topic()
            message_value = message.value()
            if isinstance(message_value, bytes):
                message_value = message_value.decode('utf-8')
            
            if isinstance(message_value, str):
                try:
                    value = json.loads(message_value)

                    if isinstance(value, str):
                        value = json.loads(value)
                    print(value, "value....")
                    print(f"Type of value: {type(value)}")
                    event_type = value.get('eventType')
                except json.JSONDecodeError as e:
                    print(f"Failed to parse JSON: {e}")
            else:
                print(f"Unexpected message value type: {type(message_value)}")
            
            if not event_type or topic not in self.route_mapping:
                logger.error(f"Invalid topic or missing event_type: {topic}, {event_type}")
                return False

            if topic == 'sync-events':
                return await self._handle_sync_event(event_type, value)
            elif topic == 'entity-events':
                return await self._handle_entity_event(event_type, value)

        except Exception as e:
            logger.error(f"Error processing message from topic {message.topic()}: {str(e)}")
            return False
        finally:
            self.mark_message_processed(message_id)

    async def _handle_sync_event(self, event_type: str, value: dict) -> bool:
        """Handle sync-related events by calling appropriate routes"""
        try:
            logger.info(f"Handling Sync event: {event_type}")
            
            # Get the route mapping for the event type
            route_info = self.route_mapping['sync-events'].get(event_type)
            if not route_info:
                logger.error(f"Unknown sync event type: {event_type}")
                return False
                            
            route_path, method = route_info
                        
            # Find the matching route handler
            route_handler = None
            for route in self.routes:
                if route == route_path:
                    route_handler = route
                    break
            
            if not route_handler:
                logger.error(f"No handler found for route: {route} {method}")
                return False
                        
            # Format the route path with parameters from the value
            path_params = value.get('path_params', {})
            formatted_path = route_handler.format(**path_params)
            
            print(formatted_path)
            
            # Make HTTP request to the route
            async with httpx.AsyncClient() as client:
                try:
                    response = await client.request(
                        method=method,
                        url=f"http://localhost:8080{formatted_path}"
                    )
                    response.raise_for_status()
                except Exception as e:
                    logger.error(f"❌ HTTP request failed: {str(e)}")
                    return False
            logger.info(f"✅ Successfully handled sync event: {event_type}")
            return True
            
        except Exception as e:
            logger.error(f"❌ Unable to handle sync properly: {str(e)}")
            return False

    async def _handle_entity_event(self, event_type: str, value: dict) -> bool:
        """Handle entity-related events by calling appropriate ArangoDB methods"""
        handler = self.route_mapping['entity-events'].get(event_type)
        if not handler:
            logger.error(f"Unknown entity event type: {event_type}")
            return False

        return await handler(value['payload'])

# ORG EVENTS
    async def handle_org_created(self, payload: dict) -> bool:
        """Handle organization creation event"""
        
        accountType = "enterprise" if payload["accountType"] in ["business", "enterprise"] else "individual"
        try:
            org_data = {
                '_key': payload['orgId'],
                'name': payload.get('registeredName', 'Individual Account'),
                'accountType': accountType,
 
                'isActive': True,
                'createdAtTimestamp': get_epoch_timestamp_in_ms(),
                'updatedAtTimestamp': get_epoch_timestamp_in_ms()
            }
            
            # Batch upsert org
            print("org_data", org_data)
            await self.arango_service.batch_upsert_nodes([org_data], CollectionNames.ORGS.value)
            
            # Write a query to get departments with orgId == None
            query = f"""
                FOR d IN {CollectionNames.DEPARTMENTS.value}
                FILTER d.orgId == null
                RETURN d
            """
            cursor = self.arango_service.db.aql.execute(query)
            departments = list(cursor)
            
            # Create relationships between org and departments
            org_department_relations = []
            for department in departments:
                relation_data = {
                    '_from': f"{CollectionNames.ORGS.value}/{payload['orgId']}",
                    '_to': f"{CollectionNames.DEPARTMENTS.value}/{department['_key']}",
<<<<<<< HEAD
                    'createdAtTimestamp': int(datetime.now(timezone.utc).timestamp())
=======
                    'createdAtTimestamp': get_epoch_timestamp_in_ms()
>>>>>>> 0a88bac6
                }
                org_department_relations.append(relation_data)
            
            if org_department_relations:
                await self.arango_service.batch_create_edges(
                    org_department_relations,
                    CollectionNames.ORG_DEPARTMENT_RELATION.value
                )
                logger.info(f"✅ Successfully created organization: {payload['orgId']} and relationships with departments")
            else:
                logger.info(f"✅ Successfully created organization: {payload['orgId']}")
            
            return True

        except Exception as e:
            logger.error(f"❌ Error creating organization: {str(e)}")
            return False

    async def handle_org_updated(self, payload: dict) -> bool:
        """Handle organization update event"""
        try:
            logger.info(f"📥 Processing org updated event: {payload}")
            org_data = {
                '_key': payload['orgId'],
                'name': payload['registeredName'],
                'updatedAtTimestamp': get_epoch_timestamp_in_ms()
            }

            # Batch upsert org
            await self.arango_service.batch_upsert_nodes([org_data], CollectionNames.ORGS.value)
            logger.info(f"✅ Successfully updated organization: {payload['orgId']}")
            return True

        except Exception as e:
            logger.error(f"❌ Error updating organization: {str(e)}")
            return False

    async def handle_org_deleted(self, payload: dict) -> bool:
        """Handle organization deletion event"""
        try:
            logger.info(f"📥 Processing org deleted event: {payload}")
            org_data = {
                '_key': payload['orgId'],
                'isActive': False,
                'updatedAtTimestamp': get_epoch_timestamp_in_ms()
            }

            # Batch upsert org with isActive = False
            await self.arango_service.batch_upsert_nodes([org_data], CollectionNames.ORGS.value)
            logger.info(f"✅ Successfully soft-deleted organization: {payload['orgId']}")
            return True

        except Exception as e:
            logger.error(f"❌ Error deleting organization: {str(e)}")
            return False

    # USER EVENTS
    async def handle_user_added(self, payload: dict) -> bool:
        """Handle user creation event"""
        try:
            logger.info(f"📥 Processing user added event: {payload}")
            # Check if user already exists by email
            existing_user = await self.arango_service.get_entity_id_by_email(
                payload['email']
            )

            current_timestamp = get_epoch_timestamp_in_ms()

            if existing_user:
                user_data = {
                    '_key': existing_user,
                    'userId': payload['userId'],
                    'orgId': payload['orgId'],
                    'isActive': True,
                    'updatedAtTimestamp': current_timestamp
                }
            else:
                user_data = {
                    '_key': str(uuid4()),
                    'userId': payload['userId'],
                    'orgId': payload['orgId'],
                    'email': payload['email'],
                    'fullName': payload.get('fullName', ''),
                    'firstName': payload.get('firstName', ''),  
                    'middleName': payload.get('middleName', ''),
                    'lastName': payload.get('lastName', ''),
                    'designation': payload.get('designation', ''),
                    'businessPhones': payload.get('businessPhones', []),
                    'isActive': True,
                    'createdAtTimestamp': current_timestamp,
                    'updatedAtTimestamp': current_timestamp
                }

            # Get org details to check account type
            org_id = payload['orgId']
            org = await self.arango_service.get_document(org_id, CollectionNames.ORGS.value)
            if not org:
                logger.error(f"Organization not found: {org_id}")
                return False

            # Batch upsert user
            # print("user_data", user_data)
            await self.arango_service.batch_upsert_nodes([user_data], CollectionNames.USERS.value)

            # Create edge between org and user if it doesn't exist
            edge_data = {
                '_to': f"{CollectionNames.ORGS.value}/{payload['orgId']}",
                '_from': f"{CollectionNames.USERS.value}/{user_data['_key']}",
                'entityType': 'ORGANIZATION',
                'createdAtTimestamp': current_timestamp
            }
            await self.arango_service.batch_create_edges(
                [edge_data], 
                CollectionNames.BELONGS_TO.value,
            )

            # Only proceed with app connections if syncAction is 'immediate'
            if payload['syncAction'] == 'immediate':
                # Get all apps associated with the org
                org_apps = await self.arango_service.get_org_apps(payload['orgId'])

                for app in org_apps:
                    # Create edge between user and app
                    app_edge_data = {
                        '_from': f"{CollectionNames.USERS.value}/{user_data['_key']}",
                        '_to': f"{CollectionNames.APPS.value}/{app['_key']}",
                        'syncState': 'NOT_STARTED',
                        'lastSyncUpdate':  get_epoch_timestamp_in_ms()
                    }
                    await self.arango_service.batch_create_edges(
                        [app_edge_data],
                        CollectionNames.USER_APP_RELATION.value,
                    )
                    
                    if app['name'] in ['calendar']:
                            logger.info("Skipping init")
                            continue

                    # Start sync for the specific user
                    await self._handle_sync_event(
                        f'{app["name"]}.user',
                        {'path_params': {'user_email': payload['email']}}
                    )

            logger.info(f"✅ Successfully created/updated user: {payload['email']}")
            return True

        except Exception as e:
            logger.error(f"❌ Error creating/updating user: {str(e)}")
            return False

    async def handle_user_updated(self, payload: dict) -> bool:
        """Handle user update event"""
        try:
            logger.info(f"📥 Processing user updated event: {payload}")
            # Find existing user by email
            existing_user = await self.arango_service.get_entity_id_by_email(
                payload['email'], 
            )

            if not existing_user:
                logger.error(f"User not found with email: {payload['email']}")
                return False
            user_data = {
                '_key': existing_user,
                'userId': payload['userId'],
                'orgId': payload['orgId'],
                'email': payload['email'],
                'isActive': True,
                'updatedAtTimestamp':  get_epoch_timestamp_in_ms()
            }

            # Add only non-null optional fields
            optional_fields = ['fullName', 'firstName', 'middleName', 'lastName', 'email']
            user_data.update({key: payload[key] for key in optional_fields if payload.get(key) is not None})


            # Batch upsert user
            await self.arango_service.batch_upsert_nodes([user_data], CollectionNames.USERS.value)
            logger.info(f"✅ Successfully updated user: {payload['email']}")
            return True

        except Exception as e:
            logger.error(f"❌ Error updating user: {str(e)}")
            return False

    async def handle_user_deleted(self, payload: dict) -> bool:
        """Handle user deletion event"""
        try:
            logger.info(f"📥 Processing user deleted event: {payload}")
            # Find existing user by userId
            existing_user = await self.arango_service.get_entity_id_by_email(payload['email'])
            if not existing_user:
                logger.error(f"User not found with mail: {payload['email']}")
                return False

            user_data = {
                '_key': existing_user,
                'orgId': payload['orgId'],
                'email': payload['email'],
                'isActive': False,
                'updatedAtTimestamp':  get_epoch_timestamp_in_ms()
            }

            # Batch upsert user with isActive = False
            await self.arango_service.batch_upsert_nodes([user_data], CollectionNames.USERS.value)
            logger.info(f"✅ Successfully soft-deleted user: {payload['email']}")
            return True

        except Exception as e:
            logger.error(f"❌ Error deleting user: {str(e)}")
            return False

    # APP EVENTS
    async def handle_app_enabled(self, payload: dict) -> bool:
        """Handle app enabled event"""
        try:
            logger.info(f"📥 Processing app enabled event: {payload}")
            org_id = payload['orgId']
            app_group = payload['appGroup']
            app_group_id = payload['appGroupId']
            apps = payload['apps']
            sync_action = payload.get('syncAction', 'none')

            # Get org details to check account type
            org = await self.arango_service.get_document(org_id, CollectionNames.ORGS.value)
            if not org:
                logger.error(f"Organization not found: {org_id}")
                return False

            # Create app entities
            app_docs = []
            for app_name in apps:
                
                app_data = {
                    '_key': f"{org_id}_{app_name}",
                    'name': app_name,
                    'type': app_name,
                    'appGroup': app_group,
                    'appGroupId': app_group_id,
                    'isActive': True,
<<<<<<< HEAD
                    'createdAtTimestamp': get_epoch_timestamp_in_ms(),
                    'updatedAtTimestamp': get_epoch_timestamp_in_ms()
=======
                    'createdAtTimestamp':  get_epoch_timestamp_in_ms(),
                    'updatedAtTimestamp':  get_epoch_timestamp_in_ms()
>>>>>>> 0a88bac6
                }
                app_docs.append(app_data)

            # Batch create apps
            await self.arango_service.batch_upsert_nodes(app_docs, CollectionNames.APPS.value)

            # Create edges between org and apps
            org_app_edges = []
            for app in app_docs:
                edge_data = {
                    '_from': f"{CollectionNames.ORGS.value}/{org_id}",
                    '_to': f"{CollectionNames.APPS.value}/{app['_key']}",
<<<<<<< HEAD
                    'createdAtTimestamp': get_epoch_timestamp_in_ms()
=======
                    'createdAt':  get_epoch_timestamp_in_ms()
>>>>>>> 0a88bac6
                }
                org_app_edges.append(edge_data)

            await self.arango_service.batch_create_edges(
                org_app_edges,
                CollectionNames.ORG_APP_RELATION.value,
            )

            # Check if Google apps (Drive, Gmail) are enabled
            enabled_apps = set(apps)

            if enabled_apps:
                # Initialize services based on account type
                if self.app_container:
                    accountType = org['accountType']
                    # Use the existing app container to initialize services
                    if accountType == 'enterprise' or accountType == 'business':
                        initialize_enterprise_account_services_fn(self.app_container)
                    elif accountType == 'individual':
                        initialize_individual_account_services_fn(self.app_container)
                    else:
                        logger.error("Account Type not valid")
                        return False
                    logger.info(f"✅ Successfully initialized services for account type: {org['accountType']}")
                else:
                    logger.warning("App container not provided, skipping service initialization")

                user_type = 'enterprise' if org['accountType'] in ['enterprise', 'business'] else 'individual'

                # Handle enterprise/business account type
                if user_type == 'enterprise':
                    
                    active_users = await self.arango_service.get_users(org_id, active = True)
                    user_app_edges = []

                    # Initialize each app and create user-app edges
                    for user in active_users:
                        for app in app_docs:
                            if app['name'] in enabled_apps:
                                edge_data = {
                                    '_from': f"{CollectionNames.USERS.value}/{user['_key']}",
                                    '_to': f"{CollectionNames.APPS.value}/{app['_key']}",
                                    'syncState': 'NOT_STARTED',
                                    'lastSyncUpdate':  get_epoch_timestamp_in_ms()
                                }
                                
                                user_app_edges.append(edge_data)
                                await self.arango_service.batch_create_edges(
                                    user_app_edges,
                                    CollectionNames.USER_APP_RELATION.value,
                                )

                    for app_name in enabled_apps:
                        if app_name in ['calendar', 'gmail']:
                            logger.info(f"Skipping init for {app_name}")
                            continue

                        # Initialize app (this will fetch and create users)
                        await self._handle_sync_event(
                            f'{app_name}.init', 
                            {'path_params': {'org_id': org_id}}
                        )
                        
                        await asyncio.sleep(5)
                        
                        if sync_action == 'immediate':
                            # Start sync for all users
                            await self._handle_sync_event(
                                f'{app_name}.start', 
                                {'path_params': {'org_id': org_id}}
                            )
                            await asyncio.sleep(5)

                # For individual accounts, create edges between existing active users and apps
                else:
                    active_users = await self.arango_service.get_users(org_id, active = True)
                    user_app_edges = []
                    
                    for user in active_users:
                        for app in app_docs:
                            if app['name'] in enabled_apps:
                                edge_data = {
                                    '_from': f"{CollectionNames.USERS.value}/{user['_key']}",
                                    '_to': f"{CollectionNames.APPS.value}/{app['_key']}",
                                    'syncState': 'NOT_STARTED',
                                    'lastSyncUpdate':  get_epoch_timestamp_in_ms()
                                }
                                
                                user_app_edges.append(edge_data)
                                
                                await self.arango_service.batch_create_edges(
                                    user_app_edges,
                                    CollectionNames.USER_APP_RELATION.value,
                                )

                    # First initialize each app
                    for app_name in enabled_apps:
                        if app_name in ['calendar']:
                            logger.info(f"Skipping init for {app_name}")
                            continue

                        # Initialize app
                        await self._handle_sync_event(
                            f'{app_name}.init', 
                            {'path_params': {'org_id': org_id}}
                        )
                        
                        await asyncio.sleep(5)

                    # Then create edges and start sync if needed
                    for user in active_users:
                        for app in app_docs:
                                if sync_action == 'immediate':
                                    # Start sync for individual user
                                    if app["name"] in ['calendar']:
                                        logger.info("Skipping start")
                                        continue
                                    
                                    await self._handle_sync_event(
                                        f'{app["name"]}.start', 
                                        {
                                            'path_params': {
                                                'org_id': org_id,
                                                'user_email': user['email']
                                            }
                                        }
                                    )
                                    await asyncio.sleep(5)

            logger.info(f"✅ Successfully enabled apps for org: {org_id}")
            return True

        except Exception as e:
            logger.error(f"❌ Error enabling apps: {str(e)}")
            return False

    async def handle_app_disabled(self, payload: dict) -> bool:
        """Handle app disabled event"""
        try:
            org_id = payload['orgId']
            apps = payload['apps']

            # Stop sync for each app
            logger.info(f"📥 Processing app disabled event: {payload}")

            # Set apps as inactive
            app_updates = []
            for app_name in apps:
                app_data = {
                    '_key': f"{org_id}_{app_name}",  # Construct the app _key
                    'isActive': False,
<<<<<<< HEAD
                    'updatedAtTimestamp': int(datetime.now(timezone.utc).timestamp()),
=======
                    'updatedAt':  get_epoch_timestamp_in_ms(),
>>>>>>> 0a88bac6
                }
                app_updates.append(app_data)

            # Update apps in database
            await self.arango_service.batch_upsert_nodes(
                app_updates,
                CollectionNames.APPS.value
            )

            logger.info(f"✅ Successfully disabled apps for org: {org_id}")
            return True

        except Exception as e:
            logger.error(f"❌ Error disabling apps: {str(e)}")
            return False

    async def consume_messages(self):
        """Main consumption loop."""
        try:
            logger.info("Starting Kafka consumer loop")
            while self.running:
                try:
                    message = self.consumer.poll(1.0)

                    if message is None:
                        await asyncio.sleep(0.1)
                        continue

                    if message.error():
                        if message.error().code() == KafkaError._PARTITION_EOF:
                            continue
                        else:
                            logger.error(f"Kafka error: {message.error()}")
                            continue

                    logger.info(f"Received message: {message}")
                    success = await self.process_message(message)

                    if success:
                        self.consumer.commit(message)
                        logger.info(f"Committed offset for topic-partition {message.topic()}-{message.partition()} at offset {message.offset()}")

                except asyncio.CancelledError:
                    logger.info("Kafka consumer task cancelled")
                    break
                except Exception as e:
                    logger.error(f"Error processing Kafka message: {e}")
                    await asyncio.sleep(1)

        except Exception as e:
            logger.error(f"Fatal error in consume_messages: {e}")
        finally:
            if self.consumer:
                self.consumer.close()
                logger.info("Kafka consumer closed")

    def start(self):
        """Start the consumer."""
        self.running = True
        self.create_consumer()

    def stop(self):
        """Stop the consumer."""
        self.running = False<|MERGE_RESOLUTION|>--- conflicted
+++ resolved
@@ -11,10 +11,7 @@
 import time
 from app.connectors.api.setup import initialize_individual_account_services_fn, initialize_enterprise_account_services_fn
 from app.utils.time_conversion import get_epoch_timestamp_in_ms
-<<<<<<< HEAD
-
-=======
->>>>>>> 0a88bac6
+
 # Import required services
 from app.connectors.utils.rate_limiter import GoogleAPIRateLimiter
 from app.config.configuration_service import ConfigurationService
@@ -231,11 +228,7 @@
                 relation_data = {
                     '_from': f"{CollectionNames.ORGS.value}/{payload['orgId']}",
                     '_to': f"{CollectionNames.DEPARTMENTS.value}/{department['_key']}",
-<<<<<<< HEAD
-                    'createdAtTimestamp': int(datetime.now(timezone.utc).timestamp())
-=======
                     'createdAtTimestamp': get_epoch_timestamp_in_ms()
->>>>>>> 0a88bac6
                 }
                 org_department_relations.append(relation_data)
             
@@ -477,13 +470,8 @@
                     'appGroup': app_group,
                     'appGroupId': app_group_id,
                     'isActive': True,
-<<<<<<< HEAD
                     'createdAtTimestamp': get_epoch_timestamp_in_ms(),
                     'updatedAtTimestamp': get_epoch_timestamp_in_ms()
-=======
-                    'createdAtTimestamp':  get_epoch_timestamp_in_ms(),
-                    'updatedAtTimestamp':  get_epoch_timestamp_in_ms()
->>>>>>> 0a88bac6
                 }
                 app_docs.append(app_data)
 
@@ -496,11 +484,7 @@
                 edge_data = {
                     '_from': f"{CollectionNames.ORGS.value}/{org_id}",
                     '_to': f"{CollectionNames.APPS.value}/{app['_key']}",
-<<<<<<< HEAD
                     'createdAtTimestamp': get_epoch_timestamp_in_ms()
-=======
-                    'createdAt':  get_epoch_timestamp_in_ms()
->>>>>>> 0a88bac6
                 }
                 org_app_edges.append(edge_data)
 
@@ -652,11 +636,7 @@
                 app_data = {
                     '_key': f"{org_id}_{app_name}",  # Construct the app _key
                     'isActive': False,
-<<<<<<< HEAD
-                    'updatedAtTimestamp': int(datetime.now(timezone.utc).timestamp()),
-=======
-                    'updatedAt':  get_epoch_timestamp_in_ms(),
->>>>>>> 0a88bac6
+                    'updatedAtTimestamp':  get_epoch_timestamp_in_ms(),
                 }
                 app_updates.append(app_data)
 
