--- conflicted
+++ resolved
@@ -56,10 +56,7 @@
   designation: z.string().optional(),
 });
 const updateUserBody = z.object({
-<<<<<<< HEAD
-=======
   fullName: z.string().optional(),
->>>>>>> a4b475ed
   email: z.string().email('Invalid email'),
   mobile: z
     .string()
